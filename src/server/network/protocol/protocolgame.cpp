--- conflicted
+++ resolved
@@ -2028,17 +2028,13 @@
 	const auto &itemType = Item::items[itemId];
 #if CLIENT_VERSION >= 1100
 	if (itemType.isPodium) {
-<<<<<<< HEAD
-		addGameTaskTimed(DISPATCHER_TASK_EXPIRATION, "Game::playerRotatePodium", &Game::playerRotatePodium, player->getID(), pos, stackpos, itemId);
-		return;
-=======
 		g_game().playerRotatePodium(player->getID(), pos, stackpos, itemId);
 	} else {
 		g_game().playerRotateItem(player->getID(), pos, stackpos, itemId);
->>>>>>> 0f6cc07b
-	}
-#endif
-	addGameTaskTimed(DISPATCHER_TASK_EXPIRATION, "Game::playerRotateItem", &Game::playerRotateItem, player->getID(), pos, stackpos, itemId);
+	}
+#else
+	g_game().playerRotateItem(player->getID(), pos, stackpos, itemId);
+#endif
 }
 
 void ProtocolGame::parseWrapableItem(NetworkMessage &msg) {
@@ -3803,11 +3799,7 @@
 	uint16_t mountSize = 0;
 	auto startMounts = msg.getBufferPosition();
 	msg.skipBytes(2);
-<<<<<<< HEAD
 	for (const auto &mount : g_game().m_mountsPtr->getMounts()) {
-=======
-	for (const auto &mount : g_game().mounts.getMounts()) {
->>>>>>> 0f6cc07b
 		const std::string type = mount->type;
 		if (player->hasMount(mount)) {
 			++mountSize;
@@ -4020,14 +4012,11 @@
 }
 
 void ProtocolGame::sendBasicData() {
-<<<<<<< HEAD
 #if CLIENT_VERSION >= 950
-=======
 	if (!player) {
 		return;
 	}
 
->>>>>>> 0f6cc07b
 	NetworkMessage msg;
 	msg.addByte(0x9F);
 	if (player->isPremium() || player->isVip()) {
@@ -4985,8 +4974,7 @@
 	uint8_t messageType = translateMessageClassToClient(message.type);
 	if (message.type == MESSAGE_NONE) {
 		g_logger().error("[ProtocolGame::sendTextMessage] - Message type is wrong, missing or invalid for player with name {}, on position {}", player->getName(), player->getPosition().toString());
-<<<<<<< HEAD
-		player->sendTextMessage(MESSAGE_STATUS_WARNING, "There was a problem requesting your message, please contact the administrator");
+		player->sendTextMessage(MESSAGE_ADMINISTRATOR, "There was a problem requesting your message, please contact the administrator");
 		return;
 	}
 
@@ -5016,57 +5004,6 @@
 					msg.addString(message.text, fmt::format("{} - {}", __FUNCTION__, "Text"));
 				}
 				writeToOutputBuffer(msg);
-=======
-		player->sendTextMessage(MESSAGE_ADMINISTRATOR, "There was a problem requesting your message, please contact the administrator");
-		return;
-	}
-
-	MessageClasses internalType = message.type;
-	if (oldProtocol && message.type > MESSAGE_LAST_OLDPROTOCOL) {
-		switch (internalType) {
-			case MESSAGE_REPORT: {
-				internalType = MESSAGE_LOOT;
-				break;
-			}
-			case MESSAGE_HOTKEY_PRESSED: {
-				internalType = MESSAGE_LOOK;
-				break;
-			}
-			case MESSAGE_TUTORIAL_HINT: {
-				internalType = MESSAGE_LOGIN;
-				break;
-			}
-			case MESSAGE_THANK_YOU: {
-				internalType = MESSAGE_LOGIN;
-				break;
-			}
-			case MESSAGE_MARKET: {
-				internalType = MESSAGE_GAME_HIGHLIGHT;
-				break;
-			}
-			case MESSAGE_MANA: {
-				internalType = MESSAGE_THANK_YOU;
-				break;
-			}
-			case MESSAGE_BEYOND_LAST: {
-				internalType = MESSAGE_LOOT;
-				break;
-			}
-			case MESSAGE_ATTENTION: {
-				internalType = MESSAGE_DAMAGE_DEALT;
-				break;
-			}
-			case MESSAGE_BOOSTED_CREATURE: {
-				internalType = MESSAGE_LOOT;
-				break;
-			}
-			case MESSAGE_OFFLINE_TRAINING: {
-				internalType = MESSAGE_LOOT;
-				break;
-			}
-			case MESSAGE_TRANSACTION: {
-				internalType = MESSAGE_LOOT;
->>>>>>> 0f6cc07b
 				break;
 			}
 			case MESSAGE_MANA:
@@ -7431,9 +7368,7 @@
 	msg.addDouble(Creature::speedC, 3);
 #endif
 
-<<<<<<< HEAD
 #if CLIENT_VERSION >= 1054
-=======
 	// Allow bug report (Ctrl + Z)
 	if (oldProtocol) {
 		if (player->getAccountType() >= ACCOUNT_TYPE_NORMAL) {
@@ -7443,7 +7378,6 @@
 		}
 	}
 
->>>>>>> 0f6cc07b
 	msg.addByte(0x00); // can change pvp framing option
 #endif
 #if CLIENT_VERSION >= 1058
@@ -7777,7 +7711,6 @@
 	}
 	#endif
 
-<<<<<<< HEAD
 	AddOutfit(msg, currentOutfit);
 	#if CLIENT_VERSION >= 780 && CLIENT_VERSION <= 860
 	auto startOutfits = msg.getBufferPosition();
@@ -7799,25 +7732,6 @@
 		msg.addString("Gamemaster", "ProtocolGame::sendOutfitWindow - Gamemaster");
 		msg.addByte(0);
 		++outfitSize;
-=======
-	if (oldProtocol) {
-		Outfit_t currentOutfit = player->getDefaultOutfit();
-		const auto currentMount = g_game().mounts.getMountByID(player->getLastMount());
-		if (currentMount) {
-			currentOutfit.lookMount = currentMount->clientId;
-		}
-
-		AddOutfit(msg, currentOutfit);
-
-		std::vector<ProtocolOutfit> protocolOutfits;
-		const auto outfits = Outfits::getInstance().getOutfits(player->getSex());
-		protocolOutfits.reserve(outfits.size());
-		for (const auto &outfit : outfits) {
-			uint8_t addons;
-			if (!player->getOutfitAddons(outfit, addons)) {
-				continue;
-			}
->>>>>>> 0f6cc07b
 
 	#if CLIENT_VERSION >= 800
 		msg.add<uint16_t>(266);
